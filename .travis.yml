--- conflicted
+++ resolved
@@ -5,41 +5,20 @@
 language: php
 
 php:
-<<<<<<< HEAD
   - 5.4
   - 5.5
-  - 5.6
-  - 7.0
-
-env:
-  - DB=MYSQL CORE_RELEASE=3.2
-=======
-    - 5.4
-    - 5.5
-
-sudo: false
 
 env:
   - DB=MYSQL CORE_RELEASE=3.5
->>>>>>> 7ad2334f
 
 matrix:
   include:
     - php: 5.6
       env: DB=MYSQL CORE_RELEASE=3
-<<<<<<< HEAD
-    - php: 5.6
-      env: DB=MYSQL CORE_RELEASE=3.1
-    - php: 5.6
-      env: DB=PGSQL CORE_RELEASE=3.2
-  allow_failures:
-    - php: 7.0
-=======
     - php: 7.0
       env: DB=MYSQL CORE_RELEASE=3.6
     - php: 7.1
       env: DB=PGSQL CORE_RELEASE=3.6 COVERAGE=1
->>>>>>> 7ad2334f
 
 before_script:
   - composer self-update || true
@@ -49,12 +28,8 @@
   - composer install
 
 script:
-<<<<<<< HEAD
-  - vendor/bin/phpunit environmentcheck/tests
-=======
   - if [[ $COVERAGE ]]; then vendor/bin/phpunit --coverage-clover coverage.xml environmentcheck/tests; fi
   - if [[ ! $COVERAGE ]]; then vendor/bin/phpunit environmentcheck/tests; fi
 
 after_success:
-  - if [[ $COVERAGE ]]; then bash <(curl -s https://codecov.io/bash) -f coverage.xml; fi
->>>>>>> 7ad2334f
+  - if [[ $COVERAGE ]]; then bash <(curl -s https://codecov.io/bash) -f coverage.xml; fi