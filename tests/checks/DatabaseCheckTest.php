<?php

/**
 * @mixin PHPUnit_Framework_TestCase
 */
<<<<<<< HEAD
class DatabaseCheckTest extends SapphireTest
{
    public function testCheckReportsValidConnection()
    {
        $check = new DatabaseCheck();
=======
class DatabaseCheckTest extends SapphireTest {
    protected $usesDatabase = true;

	public function testCheckReportsValidConnection() {
		$check = new DatabaseCheck();
>>>>>>> 7ad2334f

        $expected = array(
            EnvironmentCheck::OK,
            '',
        );

        $this->assertEquals($expected, $check->check());
    }
}<|MERGE_RESOLUTION|>--- conflicted
+++ resolved
@@ -3,19 +3,13 @@
 /**
  * @mixin PHPUnit_Framework_TestCase
  */
-<<<<<<< HEAD
 class DatabaseCheckTest extends SapphireTest
 {
+    protected $usesDatabase = true;
+
     public function testCheckReportsValidConnection()
     {
         $check = new DatabaseCheck();
-=======
-class DatabaseCheckTest extends SapphireTest {
-    protected $usesDatabase = true;
-
-	public function testCheckReportsValidConnection() {
-		$check = new DatabaseCheck();
->>>>>>> 7ad2334f
 
         $expected = array(
             EnvironmentCheck::OK,
